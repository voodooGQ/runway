--- conflicted
+++ resolved
@@ -299,54 +299,6 @@
             )
         )
 
-<<<<<<< HEAD
-<<<<<<< HEAD
-    def add_bucket_policy(self, bucket):
-        """Add a policy to the bucket if CloudFront is disabled. Ensure PublicRead.
-
-        Keyword Args:
-            bucket (dict): The bucket resource to place the policy
-
-        Returns:
-            dict: The Bucket Policy Resource
-
-        """
-        return self.template.add_resource(
-            s3.BucketPolicy(
-                'BucketPolicy',
-                Bucket=bucket.ref(),
-                Condition='CFDisabled',
-                PolicyDocument=Policy(
-                    Version="2012-10-17",
-                    Statement=[
-                        Statement(
-                            Effect=Allow,
-                            Principal=Principal('*'),
-                            Action=[Action('s3', 'getObject')],
-                            Resource=[
-                                Join('', ['arn:aws:s3:::',
-                                          bucket.ref(),
-                                          '/*'])
-                            ],
-                        )
-                    ]
-                )
-            )
-        )
-
-    def add_bucket(self):
-        """Add the bucket resource along with an output of it's name / website url.
-
-        Returns:
-            dict: The bucket resource
-
-        """
-        bucket = self.template.add_resource(
-||||||| merged common ancestors
-        bucket = template.add_resource(
-=======
-=======
->>>>>>> 6651c911
     def add_bucket_policy(self, bucket):
         """Add a policy to the bucket if CloudFront is disabled. Ensure PublicRead.
 
@@ -386,10 +338,6 @@
 
         """
         bucket = self.template.add_resource(
-<<<<<<< HEAD
->>>>>>> feature/optional-cloudfront-on-staticsite-module
-=======
->>>>>>> 6651c911
             s3.Bucket(
                 'Bucket',
                 AccessControl=If('CFEnabled', s3.Private, s3.PublicRead),
@@ -415,27 +363,6 @@
             Description='Name of website bucket',
             Value=bucket.ref()
         ))
-<<<<<<< HEAD
-<<<<<<< HEAD
-=======
->>>>>>> 6651c911
-        self.template.add_output(Output(
-            'BucketWebsiteURL',
-            Condition="CFDisabled",
-            Description='URL of the bucket website',
-<<<<<<< HEAD
-            Value=GetAtt(bucket, 'WebsiteURL')
-=======
-            Value=bucket.get_att('WebsiteURL')
->>>>>>> 6651c911
-        ))
-        return bucket
-
-    def allow_cloudfront_access_on_bucket(self, bucket, oai):
-        """Given a bucket and oai resource add cloudfront access to the bucket.
-<<<<<<< HEAD
-||||||| merged common ancestors
-=======
         self.template.add_output(Output(
             'BucketWebsiteURL',
             Condition="CFDisabled",
@@ -446,11 +373,7 @@
 
     def allow_cloudfront_access_on_bucket(self, bucket, oai):
         """Given a bucket and oai resource add cloudfront access to the bucket.
->>>>>>> feature/optional-cloudfront-on-staticsite-module
-
-=======
-
->>>>>>> 6651c911
+
         Keyword Args:
             bucket (dict): A bucket resource
             oai (dict): An Origin Access Identity resource
